// Copyright (C) 2022 Quickwit, Inc.
//
// Quickwit is offered under the AGPL v3.0 and as commercial software.
// For commercial licensing, contact us at hello@quickwit.io.
//
// AGPL:
// This program is free software: you can redistribute it and/or modify
// it under the terms of the GNU Affero General Public License as
// published by the Free Software Foundation, either version 3 of the
// License, or (at your option) any later version.
//
// This program is distributed in the hope that it will be useful,
// but WITHOUT ANY WARRANTY; without even the implied warranty of
// MERCHANTABILITY or FITNESS FOR A PARTICULAR PURPOSE. See the
// GNU Affero General Public License for more details.
//
// You should have received a copy of the GNU Affero General Public License
// along with this program. If not, see <http://www.gnu.org/licenses/>.

use std::collections::{HashMap, HashSet};
use std::ops::Range;
use std::sync::Arc;
use std::time::Duration;

use async_trait::async_trait;
use itertools::Itertools;
use quickwit_common::uri::Uri;
use quickwit_config::SourceConfig;
use quickwit_doc_mapper::tag_pruning::TagFilterAst;
use sqlx::migrate::Migrator;
use sqlx::postgres::{PgConnectOptions, PgDatabaseError, PgPoolOptions};
use sqlx::{ConnectOptions, Pool, Postgres, Row, Transaction};
use tokio::sync::Mutex;
use tracing::log::LevelFilter;
use tracing::{debug, error, instrument, warn};

use crate::metastore::postgresql_model::{Index, IndexIdSplitIdRow};
use crate::metastore::{postgresql_model, CheckpointDelta};
use crate::{
    IndexMetadata, Metastore, MetastoreError, MetastoreFactory, MetastoreResolverError,
    MetastoreResult, Split, SplitMetadata, SplitState,
};

static MIGRATOR: Migrator = sqlx::migrate!("migrations/postgresql");

const CONNECTION_POOL_MAX_SIZE: u32 = 10;

// https://www.postgresql.org/docs/current/errcodes-appendix.html
mod pg_error_code {
    pub const FOREIGN_KEY_VIOLATION: &str = "23503";
    pub const UNIQUE_VIOLATION: &str = "23505";
}

/// Establishes a connection to the given database URI.
async fn establish_connection(connection_uri: &Uri) -> MetastoreResult<Pool<Postgres>> {
    let pool_options = PgPoolOptions::new()
        .max_connections(CONNECTION_POOL_MAX_SIZE)
        .idle_timeout(Duration::from_secs(1))
        .acquire_timeout(Duration::from_secs(2));
    let mut pg_connect_options: PgConnectOptions = connection_uri.as_str().parse()?;
    pg_connect_options.log_statements(LevelFilter::Info);
    pool_options
        .connect_with(pg_connect_options)
        .await
        .map_err(|err| {
            error!(connection_uri=%connection_uri, err=?err, "Failed to establish connection to database.");
            MetastoreError::ConnectionError {
                message: err.to_string(),
            }
        })
}

/// Initialize the database.
/// The sql used for the initialization is stored in quickwit-metastore/migrations directory.
#[instrument(skip_all)]
async fn run_postgres_migrations(pool: &Pool<Postgres>) -> MetastoreResult<()> {
    let tx = pool.begin().await?;
    let migration_res = MIGRATOR.run(pool).await;
    if let Err(migration_err) = migration_res {
        tx.rollback().await?;
        error!(err=?migration_err, "Database migrations failed");
        return Err(MetastoreError::InternalError {
            message: "Failed to run migrator on Postgresql database.".to_string(),
            cause: anyhow::anyhow!(migration_err),
        });
    }
    tx.commit().await?;
    Ok(())
}

/// PostgreSQL metastore implementation.
#[derive(Clone)]
pub struct PostgresqlMetastore {
    uri: Uri,
    connection_pool: Pool<Postgres>,
}

impl PostgresqlMetastore {
    /// Creates a meta store given a database URI.
    pub async fn new(connection_uri: Uri) -> MetastoreResult<Self> {
        let connection_pool = establish_connection(&connection_uri).await?;
        run_postgres_migrations(&connection_pool).await?;
        Ok(PostgresqlMetastore {
            uri: connection_uri,
            connection_pool,
        })
    }
}

/// Returns an Index object given an index_id or None if it does not exists.
async fn index_opt<'a>(
    tx: &mut Transaction<'a, Postgres>,
    index_id: &str,
) -> MetastoreResult<Option<Index>> {
    let index_opt: Option<Index> = sqlx::query_as::<_, Index>(
        r#"
        SELECT *
        FROM indexes
        WHERE index_id = $1
    "#,
    )
        .bind(index_id)
        .fetch_optional(tx)
        .await
        .map_err(MetastoreError::DbError)?;
    Ok(index_opt)
}

async fn index_metadata(
    tx: &mut Transaction<'_, Postgres>,
    index_id: &str,
) -> MetastoreResult<IndexMetadata> {
    index_opt(tx, index_id)
        .await?
        .ok_or_else(|| MetastoreError::IndexDoesNotExist {
            index_id: index_id.to_string(),
        })?
        .index_metadata()
}

/// Publishes mutiple splits.
/// Returns the IDs of the splits successfully published.
#[instrument(skip(tx))]
async fn mark_splits_as_published_helper(
    tx: &mut Transaction<'_, Postgres>,
    index_id: &str,
    split_ids: &[&str],
) -> MetastoreResult<Vec<String>> {
    let publishable_states = [SplitState::Staged.as_str(), SplitState::Published.as_str()];
    let published_split_ids: Vec<String> = sqlx::query(
        r#"
        UPDATE splits
        SET split_state = $1
        WHERE
                index_id = $2
            AND split_id = ANY($3)
            AND split_state = ANY($4)
        RETURNING split_id
    "#,
    )
        .bind(SplitState::Published.as_str())
        .bind(index_id)
        .bind(split_ids)
        .bind(&publishable_states[..])
        .map(|row| row.get(0))
        .fetch_all(tx)
        .await?;
    Ok(published_split_ids)
}

/// Marks mutiple splits for deletion.
/// Returns the IDs of the splits successfully marked for deletion.
#[instrument(skip(tx))]
async fn mark_splits_for_deletion(
    tx: &mut Transaction<'_, Postgres>,
    index_id: &str,
    split_ids: &[&str],
    deletable_states: &[&str],
) -> MetastoreResult<Vec<String>> {
    if split_ids.is_empty() {
        return Ok(Vec::new());
    }
    let marked_split_ids: Vec<String> = sqlx::query(
        r#"
        UPDATE splits
        SET split_state = $1
        WHERE
                index_id = $2
            AND split_id = ANY($3)
            AND split_state = ANY($4)
        RETURNING split_id
    "#,
    )
<<<<<<< HEAD
        .bind(SplitState::MarkedForDeletion.as_str())
        .bind(index_id)
        .bind(split_ids)
        .map(|row| row.get(0))
        .fetch_all(tx)
        .await?;
=======
    .bind(SplitState::MarkedForDeletion.as_str())
    .bind(index_id)
    .bind(split_ids)
    .bind(deletable_states)
    .map(|row| row.get(0))
    .fetch_all(tx)
    .await?;
>>>>>>> 6c532909
    Ok(marked_split_ids)
}

async fn list_splits_helper(
    tx: &mut Transaction<'_, Postgres>,
    index_id: &str,
    state_opt: Option<SplitState>,
    time_range_opt: Option<Range<i64>>,
    tags_opt: Option<TagFilterAst>,
) -> MetastoreResult<Vec<Split>> {
    let mut sql = r#"
        SELECT *
        FROM splits
        WHERE index_id = $1
    "#
        .to_string();
    if let Some(state) = state_opt {
        sql.push_str(&format!(" AND split_state = '{}'", state.as_str()));
    }
    if let Some(time_range) = time_range_opt {
        sql.push_str(&format!(
            " AND (time_range_end >= {} OR time_range_end IS NULL) ",
            time_range.start
        ));
        sql.push_str(&format!(
            " AND (time_range_start < {} OR time_range_start IS NULL) ",
            time_range.end
        ));
    }

    if let Some(tags) = tags_opt {
        sql.push_str(" AND (");
        sql.push_str(&tags_filter_expression_helper(tags));
        sql.push_str(") ");
    }

    let splits = sqlx::query_as::<_, postgresql_model::Split>(&sql)
        .bind(index_id)
        .fetch_all(&mut *tx)
        .await?;

    // If no splits was returned, maybe the index itself does not exist
    // in the first place?
    if splits.is_empty() && index_opt(&mut *tx, index_id).await?.is_none() {
        return Err(MetastoreError::IndexDoesNotExist {
            index_id: index_id.to_string(),
        });
    }

    splits.into_iter().map(|split| split.try_into()).collect()
}

/// Query the database to find out if:
/// - index exists?
/// - splits exist?
/// Returns split that are not in valid state.
async fn get_splits_with_invalid_state<'a>(
    tx: &mut Transaction<'_, Postgres>,
    index_id: &str,
    split_ids: &[&'a str],
    affected_split_ids: &[String],
) -> MetastoreResult<Vec<String>> {
    let affected_ids_set: HashSet<&str> = affected_split_ids
        .iter()
        .map(|split_id| split_id.as_str())
        .collect();
    let unaffected_ids_set: HashSet<&str> = split_ids
        .iter()
        .copied()
        .filter(|&split_id| !affected_ids_set.contains(split_id))
        .collect();

    // SQL query that helps figure out if index exist, non-existent
    // splits and not deletable splits.
    const SELECT_SPLITS_FOR_INDEX: &str = r#"
        SELECT i.index_id, s.split_id
        FROM indexes AS i
        LEFT JOIN (
            SELECT index_id, split_id
            FROM splits
            WHERE split_id = ANY ($1)
        ) AS s
        ON i.index_id = s.index_id
        WHERE i.index_id = $2"#;

    let index_split_rows: Vec<IndexIdSplitIdRow> =
        sqlx::query_as::<_, IndexIdSplitIdRow>(SELECT_SPLITS_FOR_INDEX)
            .bind(
                unaffected_ids_set
                    .iter()
                    .map(ToString::to_string)
                    .collect::<Vec<String>>(),
            )
            .bind(index_id)
            .fetch_all(tx)
            .await?;

    // Index does not exist if empty.
    if index_split_rows.is_empty() {
        return Err(MetastoreError::IndexDoesNotExist {
            index_id: index_id.to_string(),
        });
    }

    // None of the unaffected splits exist if we have a single row
    // with the split_id being `null`
    if index_split_rows.len() == 1 && index_split_rows[0].split_id.is_none() {
        error!("none of the unaffected split exists");
        return Err(MetastoreError::SplitsDoNotExist {
            split_ids: unaffected_ids_set
                .iter()
                .map(|split_id| split_id.to_string())
                .collect(),
        });
    }

    // The unaffected splits might be a mix of non-existant splits and splits in non valid
    // state.
    let not_in_correct_state_ids_set: HashSet<&str> = index_split_rows
        .iter()
        .flat_map(|item| item.split_id.as_deref())
        .collect();
    let not_found_ids_set: HashSet<&str> = &unaffected_ids_set - &not_in_correct_state_ids_set;

    if !not_found_ids_set.is_empty() {
        return Err(MetastoreError::SplitsDoNotExist {
            split_ids: not_found_ids_set
                .iter()
                .map(|split_id| split_id.to_string())
                .collect(),
        });
    }

    Ok(not_in_correct_state_ids_set
        .iter()
        .map(|split_id| split_id.to_string())
        .collect())
}

fn convert_sqlx_err(index_id: &str, sqlx_err: sqlx::Error) -> MetastoreError {
    match &sqlx_err {
        sqlx::Error::Database(boxed_db_err) => {
            error!(pg_db_err=?boxed_db_err, "postgresql-error");
            let pg_error_code = boxed_db_err.downcast_ref::<PgDatabaseError>().code();
            match pg_error_code {
                pg_error_code::FOREIGN_KEY_VIOLATION => MetastoreError::IndexDoesNotExist {
                    index_id: index_id.to_string(),
                },
                pg_error_code::UNIQUE_VIOLATION => MetastoreError::InternalError {
                    message: "Unique key violation.".to_string(),
                    cause: anyhow::anyhow!("DB error {:?}", boxed_db_err),
                },
                _ => MetastoreError::DbError(sqlx_err),
            }
        }
        _ => {
            error!(err=?sqlx_err, "An error has occurred in the database operation.");
            MetastoreError::DbError(sqlx_err)
        }
    }
}

/// This macro is used to systematically wrap the metastore
/// into transaction, commit them on Result::Ok and rollback on Error.
///
/// Note this is suboptimal.
/// Some of the methods actually did not require a transaction.
///
/// We still use this macro for them in order to make the code
/// "trivially correct".
macro_rules! run_with_tx {
    ($connection_pool:expr, $tx_refmut:ident, $x:block) => {{
        let mut tx: Transaction<'_, Postgres> = $connection_pool.begin().await?;
        let $tx_refmut = &mut tx;
        let op_fut = move || async move { $x };
        let op_result: MetastoreResult<_> = op_fut().await;
        if op_result.is_ok() {
            debug!("commit");
            tx.commit().await?;
        } else {
            warn!("rollback");
            tx.rollback().await?;
        }
        op_result
    }};
}

async fn mutate_index_metadata<E, M: FnOnce(&mut IndexMetadata) -> Result<(), E>>(
    tx: &mut Transaction<'_, Postgres>,
    index_id: &str,
    mutation: M,
) -> MetastoreResult<()>
    where
        MetastoreError: From<E>,
{
    let mut index_metadata = index_metadata(tx, index_id).await?;
    mutation(&mut index_metadata)?;
    let index_metadata_json =
        serde_json::to_string(&index_metadata).map_err(|err| MetastoreError::InternalError {
            message: "Failed to serialize index metadata.".to_string(),
            cause: anyhow::anyhow!(err),
        })?;
    let update_index_res = sqlx::query(
        r#"
        UPDATE indexes
        SET index_metadata_json = $1
        WHERE index_id = $2
    "#,
    )
        .bind(index_metadata_json)
        .bind(&index_id)
        .execute(tx)
        .await?;
    if update_index_res.rows_affected() == 0 {
        return Err(MetastoreError::IndexDoesNotExist {
            index_id: index_id.to_string(),
        });
    }
    Ok(())
}

#[async_trait]
impl Metastore for PostgresqlMetastore {
    async fn check_connectivity(&self) -> anyhow::Result<()> {
        self.connection_pool.acquire().await?;
        Ok(())
    }

    async fn list_indexes_metadatas(&self) -> MetastoreResult<Vec<IndexMetadata>> {
        run_with_tx!(self.connection_pool, tx, {
            let indexes: Vec<Index> = sqlx::query_as::<_, Index>("SELECT * FROM indexes")
                .fetch_all(tx)
                .await?;
            let index_metadata: MetastoreResult<Vec<IndexMetadata>> = indexes
                .into_iter()
                .map(|index| index.index_metadata())
                .collect::<MetastoreResult<_>>();
            index_metadata
        })
    }

    #[instrument(skip(self), fields(index_id = index_metadata.index_id.as_str()))]
    async fn create_index(&self, index_metadata: IndexMetadata) -> MetastoreResult<()> {
        run_with_tx!(self.connection_pool, tx, {
            // Serialize the index metadata to fit the database model.
            let index_metadata_json = serde_json::to_string(&index_metadata).map_err(|err| {
                MetastoreError::InternalError {
                    message: "Failed to serialize index metadata.".to_string(),
                    cause: anyhow::anyhow!(err),
                }
            })?;
            // Create index.
            let create_index_statement_res =
                sqlx::query("INSERT INTO indexes (index_id, index_metadata_json) VALUES ($1, $2)")
                    .bind(&index_metadata.index_id)
                    .bind(&index_metadata_json)
                    .execute(tx)
                    .await;
            create_index_statement_res
                .map_err(|err| convert_sqlx_err(&index_metadata.index_id, err))?;
            Ok(())
        })
    }

    #[instrument(skip(self))]
    async fn delete_index(&self, index_id: &str) -> MetastoreResult<()> {
        run_with_tx!(self.connection_pool, tx, {
            let query_res = sqlx::query("DELETE FROM indexes WHERE index_id = $1")
                .bind(index_id)
                .execute(tx)
                .await?;
            if query_res.rows_affected() == 0 {
                return Err(MetastoreError::IndexDoesNotExist {
                    index_id: index_id.to_string(),
                });
            }
            Ok(())
        })
    }

    #[instrument(skip(self, metadata), fields(split_id = metadata.split_id.as_str()))]
    async fn stage_split(&self, index_id: &str, metadata: SplitMetadata) -> MetastoreResult<()> {
        run_with_tx!(self.connection_pool, tx, {
            // Fit the time_range to the database model.
            let time_range_start = metadata.time_range.clone().map(|range| *range.start());
            let time_range_end = metadata.time_range.clone().map(|range| *range.end());

            // Serialize the split metadata and footer offsets to fit the database model.
            let split_metadata_json =
                serde_json::to_string(&metadata).map_err(|err| MetastoreError::InternalError {
                    message: "Failed to serialize split metadata and footer offsets".to_string(),
                    cause: anyhow::anyhow!(err),
                })?;

            let tags: Vec<String> = metadata.tags.into_iter().collect();
            // Insert a new split metadata as `Staged` state.
            let split_id = metadata.split_id.clone();
            sqlx::query(r#"
                INSERT INTO splits
                    (split_id, split_state, time_range_start, time_range_end, tags, split_metadata_json, index_id)
                VALUES
                    ($1, $2, $3, $4, $5, $6, $7)
            "#)
            .bind(&metadata.split_id)
            .bind(&SplitState::Staged.as_str())
            .bind(time_range_start)
            .bind(time_range_end)
            .bind(tags)
            .bind(split_metadata_json)
            .bind(index_id)
            .execute(tx)
            .await
                .map_err(|err| convert_sqlx_err(index_id, err))?;

            debug!(index_id=?index_id, split_id=?split_id, "The split has been staged");
            Ok(())
        })
    }

    #[instrument(skip(self, checkpoint_delta))]
    async fn publish_splits<'a>(
        &self,
        index_id: &str,
        source_id: &str,
        split_ids: &[&'a str],
        checkpoint_delta: CheckpointDelta,
    ) -> MetastoreResult<()> {
        run_with_tx!(self.connection_pool, tx, {
            // Update the index checkpoint.
            mutate_index_metadata(tx, index_id, |index_metadata| {
                index_metadata
                    .checkpoint
                    .try_apply_delta(source_id, checkpoint_delta)
            })
            .await?;

            if split_ids.is_empty() {
                return Ok(());
            }

            let published_split_ids =
                mark_splits_as_published_helper(tx, index_id, split_ids).await?;

            if published_split_ids.len() == split_ids.len() {
                return Ok(());
            }

            error!(
                num_split_ids = split_ids.len(),
                published = published_split_ids.len(),
                "published_splits_ids_not_match"
            );

            // Investigate and report the error.
            let not_staged_ids =
                get_splits_with_invalid_state(tx, index_id, split_ids, &published_split_ids)
                    .await?;

            Err(MetastoreError::SplitsNotStaged {
                split_ids: not_staged_ids,
            })
        })
    }

    #[instrument(skip(self))]
    async fn replace_splits<'a>(
        &self,
        index_id: &str,
        new_split_ids: &[&'a str],
        replaced_split_ids: &[&'a str],
    ) -> MetastoreResult<()> {
        run_with_tx!(self.connection_pool, tx, {
            // Publish splits.
            let published_split_ids =
                mark_splits_as_published_helper(tx, index_id, new_split_ids).await?;

            // Mark splits for deletion
            let marked_split_ids = mark_splits_for_deletion(
                tx,
                index_id,
                replaced_split_ids,
                &[SplitState::Published.as_str()],
            )
            .await?;

            if published_split_ids.len() != new_split_ids.len() {
                let affected_split_ids: Vec<String> = published_split_ids
                    .into_iter()
                    .chain(marked_split_ids.into_iter())
                    .collect();
                let split_ids: Vec<&str> = new_split_ids
                    .iter()
                    .chain(replaced_split_ids.iter())
                    .copied()
                    .collect();

                let not_staged_ids =
                    get_splits_with_invalid_state(tx, index_id, &split_ids, &affected_split_ids)
                        .await?;

                return Err(MetastoreError::SplitsNotStaged {
                    split_ids: not_staged_ids,
                });
            }
            if marked_split_ids.len() != replaced_split_ids.len() {
                let non_deletable_split_ids = replaced_split_ids
                    .iter()
                    .filter(|replaced_split_id| {
                        marked_split_ids
                            .iter()
                            .all(|marked_split_id| &marked_split_id != replaced_split_id)
                    })
                    .map(|split_id| split_id.to_string())
                    .collect();
                return Err(MetastoreError::SplitsNotDeletable {
                    split_ids: non_deletable_split_ids,
                });
            }
            Ok(())
        })
    }

    #[instrument(skip(self))]
    async fn list_splits(
        &self,
        index_id: &str,
        state: SplitState,
        time_range_opt: Option<Range<i64>>,
        tags: Option<TagFilterAst>,
    ) -> MetastoreResult<Vec<Split>> {
        run_with_tx!(self.connection_pool, tx, {
            list_splits_helper(tx, index_id, Some(state), time_range_opt, tags).await
        })
    }

    #[instrument(skip(self))]
    async fn list_all_splits(&self, index_id: &str) -> MetastoreResult<Vec<Split>> {
        run_with_tx!(self.connection_pool, tx, {
            list_splits_helper(tx, index_id, None, None, None).await
        })
    }

    #[instrument(skip(self))]
    async fn mark_splits_for_deletion<'a>(
        &self,
        index_id: &str,
        split_ids: &[&'a str],
    ) -> MetastoreResult<()> {
        run_with_tx!(self.connection_pool, tx, {
            let marked_split_ids: Vec<String> = mark_splits_for_deletion(
                tx,
                index_id,
                split_ids,
                &[
                    SplitState::Staged.as_str(),
                    SplitState::Published.as_str(),
                    SplitState::MarkedForDeletion.as_str(),
                ],
            )
            .await?;

            if marked_split_ids.len() == split_ids.len() {
                return Ok(());
            }

            get_splits_with_invalid_state(tx, index_id, split_ids, &marked_split_ids).await?;

            let err_msg = format!("Failed to mark splits for deletion for index {index_id}.");
            let cause = anyhow::anyhow!(err_msg.clone());
            Err(MetastoreError::InternalError {
                message: err_msg,
                cause,
            })
        })
    }

    #[instrument(skip(self))]
    async fn delete_splits<'a>(
        &self,
        index_id: &str,
        split_ids: &[&'a str],
    ) -> MetastoreResult<()> {
        run_with_tx!(self.connection_pool, tx, {
            let deletable_states = [
                SplitState::Staged.as_str(),
                SplitState::MarkedForDeletion.as_str(),
            ];
            let deleted_split_ids: Vec<String> = sqlx::query(
                r#"
                DELETE FROM splits
                WHERE
                        split_id = ANY($1)
                    AND split_state = ANY($2)
                RETURNING split_id
            "#,
            )
            .bind(split_ids)
            .bind(&deletable_states[..])
            .map(|pg_row| pg_row.get(0))
            .fetch_all(&mut *tx)
            .await?;

            if deleted_split_ids.len() == split_ids.len() {
                return Ok(());
            }

            // There is an error, but we want to investigate and return a meaningful error.
            // From this point, we always have to return `Err` to abort the transaction.
            let not_deletable_ids =
                get_splits_with_invalid_state(tx, index_id, split_ids, &deleted_split_ids).await?;

            Err(MetastoreError::SplitsNotDeletable {
                split_ids: not_deletable_ids,
            })
        })
    }

    #[instrument(skip(self))]
    async fn index_metadata(&self, index_id: &str) -> MetastoreResult<IndexMetadata> {
        run_with_tx!(self.connection_pool, tx, {
            index_metadata(tx, index_id).await
        })
    }

    #[instrument(skip(self, source), fields(source_id = source.source_id.as_str()))]
    async fn add_source(&self, index_id: &str, source: SourceConfig) -> MetastoreResult<()> {
        run_with_tx!(self.connection_pool, tx, {
            mutate_index_metadata(tx, index_id, |index_metadata| {
                index_metadata.add_source(source)
            })
            .await
        })
    }

    #[instrument(skip(self))]
    async fn delete_source(&self, index_id: &str, source_id: &str) -> MetastoreResult<()> {
        run_with_tx!(self.connection_pool, tx, {
            mutate_index_metadata(tx, index_id, |index_metadata| {
                index_metadata.delete_source(source_id)
            })
            .await
        })
    }

    fn uri(&self) -> &Uri {
        &self.uri
    }
}

// We use dollar-quoted strings in Postgresql.
//
// In order to ensure that we do not risk SQL injection,
// we need to generate a string that does not appear in
// the literal we want to dollar quote.
fn generate_dollar_guard(s: &str) -> String {
    if !s.contains('$') {
        // That's our happy path here.
        return String::new();
    }
    let mut dollar_guard = String::new();
    loop {
        dollar_guard.push_str("Quickwit!");
        // This terminates because `dollar_guard`
        // will eventually be longer than s.
        if !s.contains(&dollar_guard) {
            return dollar_guard;
        }
    }
}

/// Takes a tag filters AST and returns a sql expression that can be used as
/// a filter.
fn tags_filter_expression_helper(tags: TagFilterAst) -> String {
    match tags {
        TagFilterAst::And(child_asts) => {
            if child_asts.is_empty() {
                return "TRUE".to_string();
            }
            let expr_without_parenthesis = child_asts
                .into_iter()
                .map(tags_filter_expression_helper)
                .join(" AND ");
            format!("({expr_without_parenthesis})")
        }
        TagFilterAst::Or(child_asts) => {
            if child_asts.is_empty() {
                return "TRUE".to_string();
            }
            let expr_without_parenthesis = child_asts
                .into_iter()
                .map(tags_filter_expression_helper)
                .join(" OR ");
            format!("({expr_without_parenthesis})")
        }
        TagFilterAst::Tag { is_present, tag } => {
            let dollar_guard = generate_dollar_guard(&tag);
            if is_present {
                format!("${dollar_guard}${tag}${dollar_guard}$ = ANY(tags)")
            } else {
                format!("NOT (${dollar_guard}${tag}${dollar_guard}$ = ANY(tags))")
            }
        }
    }
}

/// A postgres metastore factory
#[derive(Clone, Default)]
pub struct PostgresqlMetastoreFactory {
    // In a normal run, this cache will contain a single Metastore.
    //
    // In contrast to the file backe metastore, we use a strong pointer here, so that Metastore
    // doesn't get dropped. This is done in order to keep the underlying connection pool to
    // postgres alive.
    cache: Arc<Mutex<HashMap<Uri, Arc<dyn Metastore>>>>,
}

impl PostgresqlMetastoreFactory {
    async fn get_from_cache(&self, uri: &Uri) -> Option<Arc<dyn Metastore>> {
        let cache_lock = self.cache.lock().await;
        cache_lock.get(uri).map(Arc::clone)
    }

    /// If there is a valid entry in the cache to begin with, we trash the new
    /// one and return the old one.
    ///
    /// This way we make sure that we keep only one instance associated
    /// to the key `uri` outside of this struct.
    async fn cache_metastore(&self, uri: Uri, metastore: Arc<dyn Metastore>) -> Arc<dyn Metastore> {
        let mut cache_lock = self.cache.lock().await;
        if let Some(metastore) = cache_lock.get(&uri) {
            return metastore.clone();
        }
        cache_lock.insert(uri, metastore.clone());
        metastore
    }
}

#[async_trait]
impl MetastoreFactory for PostgresqlMetastoreFactory {
    async fn resolve(&self, uri: &Uri) -> Result<Arc<dyn Metastore>, MetastoreResolverError> {
        if let Some(metastore) = self.get_from_cache(uri).await {
            debug!("using metastore from cache");
            return Ok(metastore);
        }
        debug!("metastore not found in cache");
        let metastore = PostgresqlMetastore::new(uri.clone())
            .await
            .map_err(MetastoreResolverError::FailedToOpenMetastore)?;
        let metastore = self.cache_metastore(uri.clone(), Arc::new(metastore)).await;
        Ok(metastore)
    }
}

#[cfg(test)]
#[async_trait]
impl crate::tests::test_suite::DefaultForTest for PostgresqlMetastore {
    async fn default_for_test() -> Self {
        // We cannot use a singleton here,
        // because sqlx needs the runtime used to create a connection to
        // not being dropped.
        //
        // Each unit test runs its own tokio Runtime, so a singleton would mean
        // tying the connection pool to the runtime of one unit test.
        // Concretely this results in a "IO driver has terminated"
        // once the first unit test finishes and its runtime is dropped.
        //
        // The number of connections to Postgres should not be
        // too catastrophic, as it is limited by the number of concurrent
        // unit tests running (= number of test-threads).
        dotenv::dotenv().ok();
        let uri = Uri::try_new(&std::env::var("TEST_DATABASE_URL").unwrap())
            .expect("Failed to parse test database URL.");
        PostgresqlMetastore::new(uri)
            .await
            .expect("Failed to initialize test PostgreSQL metastore.")
    }
}

metastore_test_suite!(crate::PostgresqlMetastore);

#[cfg(test)]
mod tests {
    use quickwit_doc_mapper::tag_pruning::{no_tag, tag, TagFilterAst};

    use super::tags_filter_expression_helper;

    fn test_tags_filter_expression_helper(tags_ast: TagFilterAst, expected: &str) {
        assert_eq!(tags_filter_expression_helper(tags_ast), expected);
    }

    #[test]
    fn test_tags_filter_expression_single_tag() {
        let tags_ast = tag("my_field:titi");
        test_tags_filter_expression_helper(tags_ast, r#"$$my_field:titi$$ = ANY(tags)"#);
    }

    #[test]
    fn test_tags_filter_expression_not_tag() {
        test_tags_filter_expression_helper(
            no_tag("my_field:titi"),
            r#"NOT ($$my_field:titi$$ = ANY(tags))"#,
        );
    }

    #[test]
    fn test_tags_filter_expression_ands() {
        let tags_ast = TagFilterAst::And(vec![tag("tag:val1"), tag("tag:val2"), tag("tag:val3")]);
        test_tags_filter_expression_helper(
            tags_ast,
            "($$tag:val1$$ = ANY(tags) AND $$tag:val2$$ = ANY(tags) AND $$tag:val3$$ = ANY(tags))",
        );
    }

    #[test]
    fn test_tags_filter_expression_and_or() {
        let tags_ast = TagFilterAst::Or(vec![
            TagFilterAst::And(vec![tag("tag:val1"), tag("tag:val2")]),
            tag("tag:val3"),
        ]);
        test_tags_filter_expression_helper(
            tags_ast,
            "(($$tag:val1$$ = ANY(tags) AND $$tag:val2$$ = ANY(tags)) OR $$tag:val3$$ = ANY(tags))",
        );
    }

    #[test]
    fn test_tags_filter_expression_and_or_correct_parenthesis() {
        let tags_ast = TagFilterAst::And(vec![
            TagFilterAst::Or(vec![tag("tag:val1"), tag("tag:val2")]),
            tag("tag:val3"),
        ]);
        test_tags_filter_expression_helper(
            tags_ast,
            r#"(($$tag:val1$$ = ANY(tags) OR $$tag:val2$$ = ANY(tags)) AND $$tag:val3$$ = ANY(tags))"#,
        );
    }

    #[test]
    fn test_tags_sql_injection_attempt() {
        let tags_ast = tag("tag:$$;DELETE FROM something_evil");
        test_tags_filter_expression_helper(
            tags_ast,
            "$Quickwit!$tag:$$;DELETE FROM something_evil$Quickwit!$ = ANY(tags)",
        );
    }
}<|MERGE_RESOLUTION|>--- conflicted
+++ resolved
@@ -191,14 +191,6 @@
         RETURNING split_id
     "#,
     )
-<<<<<<< HEAD
-        .bind(SplitState::MarkedForDeletion.as_str())
-        .bind(index_id)
-        .bind(split_ids)
-        .map(|row| row.get(0))
-        .fetch_all(tx)
-        .await?;
-=======
     .bind(SplitState::MarkedForDeletion.as_str())
     .bind(index_id)
     .bind(split_ids)
@@ -206,7 +198,7 @@
     .map(|row| row.get(0))
     .fetch_all(tx)
     .await?;
->>>>>>> 6c532909
+
     Ok(marked_split_ids)
 }
 
